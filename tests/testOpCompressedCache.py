###############################################################################
#   lazyflow: data flow based lazy parallel computation framework
#
#       Copyright (C) 2011-2014, the ilastik developers
#                                <team@ilastik.org>
#
# This program is free software; you can redistribute it and/or
# modify it under the terms of the Lesser GNU General Public License
# as published by the Free Software Foundation; either version 2.1
# of the License, or (at your option) any later version.
#
# This program is distributed in the hope that it will be useful,
# but WITHOUT ANY WARRANTY; without even the implied warranty of
# MERCHANTABILITY or FITNESS FOR A PARTICULAR PURPOSE. See the
# GNU Lesser General Public License for more details.
#
# See the files LICENSE.lgpl2 and LICENSE.lgpl3 for full text of the
# GNU Lesser General Public License version 2.1 and 3 respectively.
# This information is also available on the ilastik web site at:
#		   http://ilastik.org/license/
###############################################################################
import sys
import logging
import threading
import functools
<<<<<<< HEAD
import time
=======
import weakref
import gc
>>>>>>> f0c7b21f

import numpy
import vigra

from lazyflow.graph import Graph
from lazyflow.operators import OpCompressedCache, OpArrayPiper
from lazyflow.utility.slicingtools import slicing2shape
from lazyflow.operators.arrayCacheMemoryMgr import MemInfoNode

logger = logging.getLogger("tests.testOpCompressedCache")
cacheLogger = logging.getLogger("lazyflow.operators.opCompressedCache")

class TestOpCompressedCache( object ):
    
    def testBasic5d(self):
        logger.info("Generating sample data...")
        sampleData = numpy.indices((3, 100, 200, 150, 2), dtype=numpy.float32).sum(0)
        sampleData = sampleData.view( vigra.VigraArray )
        sampleData.axistags = vigra.defaultAxistags('txyzc')
        
        graph = Graph()
        opData = OpArrayPiper( graph=graph )
        opData.Input.setValue( sampleData )
        
        op = OpCompressedCache( parent=None, graph=graph )
        #logger.debug("Setting block shape...")
        op.BlockShape.setValue( [1, 100, 75, 50, 2] )
        op.Input.connect( opData.Output )
        
        assert op.Output.ready()
        
        slicing = numpy.s_[ 0:2, 0:100, 50:150, 75:150, 0:1 ]
        expectedData = sampleData[slicing].view(numpy.ndarray)
        
        #logger.debug("Requesting data...")
        readData = op.Output[slicing].wait()
        
        #logger.debug("Checking data...")    
        assert (readData == expectedData).all(), "Incorrect output!"

    def testBasic3d(self):
        logger.info("Generating sample data...")
        sampleData = numpy.indices((100, 200, 150), dtype=numpy.float32).sum(0)
        sampleData = sampleData.view( vigra.VigraArray )
        sampleData.axistags = vigra.defaultAxistags('xyz')
        
        graph = Graph()
        opData = OpArrayPiper( graph=graph )
        opData.Input.setValue( sampleData )
        
        op = OpCompressedCache( parent=None, graph=graph )
        #logger.debug("Setting block shape...")
        op.BlockShape.setValue( [100, 75, 50] )
        op.Input.connect( opData.Output )
        
        assert op.Output.ready()
        
        slicing = numpy.s_[ 0:100, 50:150, 75:150 ]
        expectedData = sampleData[slicing].view(numpy.ndarray)
        
        #logger.debug("Requesting data...")
        readData = op.Output[slicing].wait()
        
        #logger.debug("Checking data...")    
        assert (readData == expectedData).all(), "Incorrect output!"

    def testBasic4d_txyc(self):
        logger.info("Generating sample data...")
        sampleData = numpy.indices((3, 200, 150, 2), dtype=numpy.float32).sum(0)
        sampleData = sampleData.view( vigra.VigraArray )
        sampleData.axistags = vigra.defaultAxistags('txyc')
        
        graph = Graph()
        opData = OpArrayPiper( graph=graph )
        opData.Input.setValue( sampleData )
        
        op = OpCompressedCache( parent=None, graph=graph )
        #logger.debug("Setting block shape...")
        op.BlockShape.setValue( [1, 75, 50, 2] )
        op.Input.connect( opData.Output )
        
        assert op.Output.ready()
        
        slicing = numpy.s_[ 1:3, 50:150, 75:150, 0:1 ]
        expectedData = sampleData[slicing].view(numpy.ndarray)
        
        #logger.debug("Requesting data...")
        readData = op.Output[slicing].wait()
        
        #logger.debug("Checking data...")    
        assert (readData == expectedData).all(), "Incorrect output!"

    def testBasic2d(self):
        logger.info("Generating sample data...")
        sampleData = numpy.indices((200, 150), dtype=numpy.float32).sum(0)
        sampleData = sampleData.view( vigra.VigraArray )
        sampleData.axistags = vigra.defaultAxistags('txyc')
        
        graph = Graph()
        opData = OpArrayPiper( graph=graph )
        opData.Input.setValue( sampleData )
        
        op = OpCompressedCache( parent=None, graph=graph )
        #logger.debug("Setting block shape...")
        op.BlockShape.setValue( [75, 50] )
        op.Input.connect( opData.Output )
        
        assert op.Output.ready()
        
        slicing = numpy.s_[ 50:150, 75:150 ]
        expectedData = sampleData[slicing].view(numpy.ndarray)
        
        #logger.debug("Requesting data...")
        readData = op.Output[slicing].wait()
        
        #logger.debug("Checking data...")    
        assert (readData == expectedData).all(), "Incorrect output!"

    def testBasicOneBlock(self):
        logger.info("Generating sample data...")
        sampleData = numpy.indices((3, 100, 200, 150, 2), dtype=numpy.float32).sum(0)
        sampleData = sampleData.view( vigra.VigraArray )
        sampleData.axistags = vigra.defaultAxistags('txyzc')
        
        graph = Graph()
        opData = OpArrayPiper( graph=graph )
        opData.Input.setValue( sampleData )
        
        op = OpCompressedCache( parent=None, graph=graph )
        # NO Block shape for this test.
        #op.BlockShape.setValue( [1, 100, 75, 50, 2] )
        op.Input.connect( opData.Output )
        
        assert op.Output.ready()
        
        slicing = numpy.s_[ 0:2, 0:100, 50:150, 75:150, 0:1 ]
        expectedData = sampleData[slicing].view(numpy.ndarray)
        
        #logger.debug("Requesting data...")
        readData = op.Output[slicing].wait()
        
        #logger.debug("Checking data...")    
        assert (readData == expectedData).all(), "Incorrect output!"

    def testMultiThread(self):
        logger.info("Generating sample data...")
        sampleData = numpy.indices((3, 100, 200, 150, 2), dtype=numpy.float32).sum(0)
        sampleData = sampleData.view( vigra.VigraArray )
        sampleData.axistags = vigra.defaultAxistags('txyzc')
        
        graph = Graph()
        opData = OpArrayPiper( graph=graph )
        opData.Input.setValue( sampleData )
        
        op = OpCompressedCache( parent=None, graph=graph )
        #logger.debug("Setting block shape...")
        op.BlockShape.setValue( [1, 100, 75, 50, 2] )
        op.Input.connect( opData.Output )
        
        assert op.Output.ready()
        
        slicing = numpy.s_[ 0:2, 0:100, 50:150, 75:150, 0:1 ]
        expectedData = sampleData[slicing].view(numpy.ndarray)

        results = {}
        def readData(resultIndex):        
            results[resultIndex] = op.Output[slicing].wait()

        threads = []
        for i in range( 10 ):
            threads.append( threading.Thread( target=functools.partial( readData, i ) ) )

        for th in threads:
            th.start()

        for th in threads:
            th.join()
        
        assert len( results ) == len( threads ), "Didn't get all results."
        
        #logger.debug("Checking data...")
        for i, data in results.items():
            assert (data == expectedData).all(), "Incorrect output for index {}".format( i )

    def testSetInSlot(self):
        logger.info("Generating sample data...")
        sampleData = numpy.indices((100, 200, 150), dtype=numpy.float32).sum(0)
        sampleData = sampleData.view( vigra.VigraArray )
        sampleData.axistags = vigra.defaultAxistags('xyz')
        
        graph = Graph()
        opData = OpArrayPiper( graph=graph )
        opData.Input.setValue( sampleData )
        
        op = OpCompressedCache( parent=None, graph=graph )
        #logger.debug("Setting block shape...")
        op.BlockShape.setValue( [100, 75, 50] )
        op.Input.connect( opData.Output )
        
        assert op.Output.ready()
        
        slicing = numpy.s_[ 0:100, 0:75, 0:50 ]
        expectedData = numpy.ones( slicing2shape(slicing), dtype=int )

        # This is what we're testing.
        #logger.debug("Forcing external data...")
        op.Input[slicing] = expectedData
        
        #logger.debug("Requesting data...")
        readData = op.Output[slicing].wait()
        
        #logger.debug("Checking data...")    
        assert (readData == expectedData).all(), "Incorrect output!"

    def testReconnectWithoutRequest(self):
        vol = numpy.zeros((200, 100, 50), dtype=numpy.float32)
        vol1 = vigra.taggedView(vol, axistags='xyz')
        vol2 = vigra.taggedView(vol, axistags='zyx').withAxes(*'xyz')
        graph = Graph()

        opData1 = OpArrayPiper(graph=graph)
        opData1.Input.setValue(vol1)

        op = OpCompressedCache(graph=graph)
        op.Input.connect(opData1.Output)
        op.BlockShape.setValue((200, 100, 10))
        out = op.Output[...].wait()

        op.BlockShape.setValue((50, 100, 10))

        # Older versions of OpCompressedCache threw an exception here because 
        #  we tried to access the cache after changing the blockshape.
        # But in the current version, we claim that's okay.
        out = op.Output[...].wait()

    def testChangeBlockshape(self):
        logger.info("Generating sample data...")
        sampleData = numpy.indices((100, 200, 150), dtype=numpy.float32).sum(0)
        sampleData = sampleData.view( vigra.VigraArray )
        sampleData.axistags = vigra.defaultAxistags('xyz')
        
        graph = Graph()
        opData = OpArrayPiper( graph=graph )
        opData.Input.setValue( sampleData )
        
        op = OpCompressedCache( parent=None, graph=graph )
        #logger.debug("Setting block shape...")
        op.BlockShape.setValue( [100, 75, 50] )
        op.Input.connect( opData.Output )
        
        assert op.Output.ready()
        
        slicing = numpy.s_[ 0:100, 50:150, 75:150 ]
        expectedData = sampleData[slicing].view(numpy.ndarray)
        
        #logger.debug("Requesting data...")
        readData = op.Output[slicing].wait()
        
        #logger.debug("Checking data...")    
        assert (readData == expectedData).all(), "Incorrect output!"

        # Now change the blockshape and the input and try again...
        sampleDataWithChannel = sampleData.withAxes(*'xyzc')
        opData.Input.setValue( sampleDataWithChannel )
        op.BlockShape.setValue( [45, 33, 40, 1] )

        assert op.Output.ready()

        slicing = numpy.s_[ 60:70, 50:110, 60:120, 0:1 ]
        expectedData = sampleDataWithChannel[slicing].view(numpy.ndarray)
        
        #logger.debug("Requesting data...")
        readData = op.Output[slicing].wait()
        
        #logger.debug("Checking data...")    
        assert (readData == expectedData).all(), "Incorrect output!"

<<<<<<< HEAD
    def testReportGeneration(self):
        graph = Graph()
        sampleData = numpy.random.randint(0, 256, size=(50, 50, 50))
        sampleData = sampleData.astype(numpy.uint8)
        sampleData = vigra.taggedView(sampleData, axistags='xyz')

        opData = OpArrayPiper(graph=graph)
        opData.Input.setValue(sampleData)

        op = OpCompressedCache(parent=None, graph=graph)
        op.BlockShape.setValue((25, 25, 25))
        op.Input.connect(opData.Output)

        before = time.time()
        assert op.Output.ready()
        assert op.usedMemory() == 0.0,\
            "cache must not be filled at this point"
        op.Output[...].wait()
        assert op.usedMemory() > 0.0,\
            "cache must contain data at this point"
        after = time.time()

        r = MemInfoNode()
        op.generateReport(r)
        # not sure how good this can be compressed, but the cache
        # should hold memory by now
        assert r.usedMemory > 0
        # check sanity of last access time
        assert r.lastAccessTime >= before, str(r.lastAccessTime)
        assert r.lastAccessTime <= after, str(r.lastAccessTime)
        assert r.fractionOfUsedMemoryDirty == 0.0

        opData.Input.setDirty(
            (slice(0, 25), slice(0, 25), slice(0, 25)))
        assert op.fractionOfUsedMemoryDirty() < 1.0
        assert op.fractionOfUsedMemoryDirty() > 0

        opData.Input.setDirty(slice(None))
        assert op.fractionOfUsedMemoryDirty() == 1.0

    def testReasonableCompression(self):
        # compression should be *way* better than this
        expected_factor = 4.0
        graph = Graph()
        sampleData = numpy.zeros((10000, 1000), dtype=numpy.uint8)
        sampleData = vigra.taggedView(sampleData, axistags='xy')

        opData = OpArrayPiper(graph=graph)
        opData.Input.setValue(sampleData)

        op = OpCompressedCache(parent=None, graph=graph)
        op.Input.connect(opData.Output)

        assert op.Output.ready()
        assert op.usedMemory() == 0.0,\
            "cache must not be filled at this point"
        op.Output[...].wait()
        assert op.usedMemory() <= sampleData.nbytes/expected_factor,\
            "Compression of all-zeroes should be better than factor "\
            "{}".format(expected_factor)

=======
    def testCleanup(self):
        sampleData = numpy.indices((100, 200, 150), dtype=numpy.float32).sum(0)
        sampleData = vigra.taggedView(sampleData, axistags='xyz')
        
        graph = Graph()
        opData = OpArrayPiper(graph=graph)
        opData.Input.setValue( sampleData )
        
        op = OpCompressedCache(graph=graph)
        #logger.debug("Setting block shape...")
        op.BlockShape.setValue([100, 75, 50])
        op.Input.connect(opData.Output)
        x = op.Output[...].wait()
        op.Input.disconnect()
        r = weakref.ref(op)
        del op
        gc.collect()
        assert r() is None, "OpBlockedArrayCache was not cleaned up correctly"
        
>>>>>>> f0c7b21f

if __name__ == "__main__":
    # Set up logging for debug
    logHandler = logging.StreamHandler( sys.stdout )
    logger.addHandler( logHandler )
    cacheLogger.addHandler( logHandler )

    logger.setLevel( logging.DEBUG )
    cacheLogger.setLevel( logging.DEBUG )

    # Run nose
    import sys
    import nose
    sys.argv.append("--nocapture")    # Don't steal stdout.  Show it on the console as usual.
    sys.argv.append("--nologcapture") # Don't set the logging level to DEBUG.  Leave it alone.
    ret = nose.run(defaultTest=__file__)
    if not ret: sys.exit(1)<|MERGE_RESOLUTION|>--- conflicted
+++ resolved
@@ -23,12 +23,9 @@
 import logging
 import threading
 import functools
-<<<<<<< HEAD
 import time
-=======
 import weakref
 import gc
->>>>>>> f0c7b21f
 
 import numpy
 import vigra
@@ -306,7 +303,6 @@
         #logger.debug("Checking data...")    
         assert (readData == expectedData).all(), "Incorrect output!"
 
-<<<<<<< HEAD
     def testReportGeneration(self):
         graph = Graph()
         sampleData = numpy.random.randint(0, 256, size=(50, 50, 50))
@@ -368,7 +364,6 @@
             "Compression of all-zeroes should be better than factor "\
             "{}".format(expected_factor)
 
-=======
     def testCleanup(self):
         sampleData = numpy.indices((100, 200, 150), dtype=numpy.float32).sum(0)
         sampleData = vigra.taggedView(sampleData, axistags='xyz')
@@ -387,8 +382,7 @@
         del op
         gc.collect()
         assert r() is None, "OpBlockedArrayCache was not cleaned up correctly"
-        
->>>>>>> f0c7b21f
+
 
 if __name__ == "__main__":
     # Set up logging for debug
