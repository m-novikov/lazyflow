###############################################################################
#   lazyflow: data flow based lazy parallel computation framework
#
#       Copyright (C) 2011-2014, the ilastik developers
#                                <team@ilastik.org>
#
# This program is free software; you can redistribute it and/or
# modify it under the terms of the Lesser GNU General Public License
# as published by the Free Software Foundation; either version 2.1
# of the License, or (at your option) any later version.
#
# This program is distributed in the hope that it will be useful,
# but WITHOUT ANY WARRANTY; without even the implied warranty of
# MERCHANTABILITY or FITNESS FOR A PARTICULAR PURPOSE. See the
# GNU Lesser General Public License for more details.
#
# See the files LICENSE.lgpl2 and LICENSE.lgpl3 for full text of the
# GNU Lesser General Public License version 2.1 and 3 respectively.
# This information is also available on the ilastik web site at:
#		   http://ilastik.org/license/
###############################################################################
#Python
import sys
import time
import weakref
import itertools
import collections
from threading import Lock
import logging
logger = logging.getLogger(__name__)
from functools import partial

#SciPy
import numpy

#lazyflow
from lazyflow.request import RequestPool
from lazyflow.roi import roiFromShape, sliceToRoi, roiToSlice, getBlockBounds, TinyVector
from lazyflow.graph import InputSlot, OutputSlot
from lazyflow.utility import fastWhere
from lazyflow.operators.opCache import OpManagedCache

try:
    from lazyflow.drtile import drtile
    has_drtile = True
except ImportError:
    has_drtile = False


class OpArrayCache(OpManagedCache):
    """ Allocates a block of memory as large as Input.meta.shape (==Output.meta.shape)
        with the same dtype in order to be able to cache results.
        
        blockShape: dirty regions are tracked with a granularity of blockShape
    """
    
    name = "ArrayCache"
    description = "numpy.ndarray caching class"
    category = "misc"

    DefaultBlockSize = 64

    #Input
    Input = InputSlot(allow_mask=True)
    blockShape = InputSlot(value = DefaultBlockSize)
    fixAtCurrent = InputSlot(value = False)
   
    #Output
    CleanBlocks = OutputSlot()
    Output = OutputSlot(allow_mask=True)

    loggingName = __name__ + ".OpArrayCache"
    logger = logging.getLogger(loggingName)
    traceLogger = logging.getLogger("TRACE." + loggingName)
    
    # Block states
    IN_PROCESS  = 0
    DIRTY       = 1
    CLEAN       = 2
    FIXED_DIRTY = 3

    def __init__(self, *args, **kwargs):
        super( OpArrayCache, self ).__init__(*args, **kwargs)
        self._origBlockShape = self.DefaultBlockSize
        self._blockShape = None
        self._dirtyShape = None
        self._blockState = None
        self._dirtyState = None
        self._fixed = False
        self._cache = None
        self._lock = Lock()
        self._lazyAlloc = True
        self._cacheHits = 0
        self._has_fixed_dirty_blocks = False
        self._running = 0

    # ========== CACHE API ==========

    def usedMemory(self):
        try:
            return self._cache.nbytes
        except:
            # cache is empty or deleted, or somehting along these lines
            return 0

    def fractionOfUsedMemoryDirty(self):
        if self.Output.meta.shape is None:
            return 0

        totAll   = numpy.prod(self.Output.meta.shape)
        totDirty = 0
        if self._blockState is None:
            return 0
        it = numpy.nditer(self._blockState, flags=['multi_index'])
        while not it.finished:
            v = it[0]
            sh = self._blockShapeForIndex(it.multi_index)
            it.iternext()
            if sh is None:
                continue
            if v == self.DIRTY or v == self.FIXED_DIRTY:
                totDirty += numpy.prod(sh)
        return totDirty/float(totAll)
    
    def lastAccessTime(self):
        return super(OpArrayCache, self).lastAccessTime()

    def freeMemory(self):
        return self._freeMemory()

    def freeDirtyMemory(self):
        if self.fractionOfUsedMemoryDirty() >= 1.0:
            # we can only free if all is dirty without touching non-dirty areas
            return self.freeMemory()
        else:
            return 0

    # ========== END CACHE API ==========

    def _blockShapeForIndex(self, index):
        if self._cache is None:
            return None
        index = numpy.asarray(index)

        cacheShape = numpy.array(self._cache.shape)
        blockShape = numpy.array(self._blockShape)
        start = blockShape * index
        stop = blockShape * (index + 1)
        start = numpy.maximum(start, (0,)*len(start))
        stop = numpy.minimum(stop, cacheShape)
        ret = tuple(map(int, stop - start))
        return ret

    def _freeMemory(self, refcheck = True):
        with self._lock:
            freed  = self.usedMemory()
            if self._cache is not None and (self._blockState != OpArrayCache.IN_PROCESS).all():
                if self._cache.shape == ():
                    return
                fshape = self._cache.shape
                try:
                    self._cache.resize((), refcheck = refcheck)
                except ValueError:
                    freed = 0
                    self.logger.debug("OpArrayCache (name={}): freeing failed due to view references".format(self.name))
                if freed > 0:
                    self.logger.debug("OpArrayCache: freed cache of shape:{}".format(fshape))
    
                    self._blockState[:] = OpArrayCache.DIRTY
                    del self._cache
                    self._cache = None
            return freed

    def _get_full_blockshape(self, input_blockshape):
        max_shape = self.Input.meta.shape
        if not isinstance(input_blockshape, collections.Iterable):
            # Broadcast as a tuple
            blockshape = (input_blockshape,)*len(max_shape)
        else:
            blockshape = tuple( input_blockshape )
        blockshape = numpy.minimum(blockshape, max_shape)
        return tuple(blockshape)
    
    def _allocateManagementStructures(self):
        shape = self.Output.meta.shape
        self._blockShape = self._get_full_blockshape(self._origBlockShape)    
        self._dirtyShape = numpy.ceil(1.0 * numpy.array(shape) / numpy.array(self._blockShape)).astype(numpy.int)

        self.logger.debug("Configured OpArrayCache with shape={}, blockShape={}, dirtyShape={}, origBlockShape={}".format(shape, self._blockShape, self._dirtyShape, self._origBlockShape))
    
        #if a request has been submitted to get a block, the request object
        #is stored within this array
        self._blockQuery = numpy.ndarray(self._dirtyShape, dtype=object)
        
        #keep track of the dirty state of each block
        self._blockState = OpArrayCache.DIRTY * numpy.ones(self._dirtyShape, numpy.uint8)
    
        self._blockState[:]= OpArrayCache.DIRTY
        self._dirtyState = OpArrayCache.CLEAN
    
    def _allocateCache(self):
<<<<<<< HEAD
        self._last_access_time = 0
        self._cache_priority = 0
        self._running = 0

        if self._cache is None or (self._cache.shape != self.Output.meta.shape):
            mem = numpy.zeros(self.Output.meta.shape, dtype = self.Output.meta.dtype)
            self.logger.debug("OpArrayCache: Allocating cache (size: %dbytes)" % mem.nbytes)
            if self._blockState is None:
                self._allocateManagementStructures()
            self._cache = mem
=======
        with self._cacheLock:
            self._last_access = None
            self._cache_priority = 0
            self._running = 0

            if self._cache is None or (self._cache.shape != self.Output.meta.shape):
                mem = self.Output.stype.allocateDestination(None)
                mem[:] = 0
                self.logger.debug("OpArrayCache: Allocating cache (size: %dbytes)" % mem.nbytes)
                if self._blockState is None:
                    self._allocateManagementStructures()
                self._cache = mem
        self._memory_manager.add(self)
>>>>>>> 41f9fc0f

    def setupOutputs(self):
        self.CleanBlocks.meta.shape = (1,)
        self.CleanBlocks.meta.dtype = object
        reconfigure = False
        if  self.inputs["fixAtCurrent"].ready():
            self._fixed =  self.inputs["fixAtCurrent"].value

        if self.inputs["blockShape"].ready() and self.inputs["Input"].ready():
            newBShape = self.inputs["blockShape"].value
            assert numpy.issubdtype(type(newBShape), numpy.integer) or all( map(lambda x: numpy.issubdtype(type(x), numpy.integer), newBShape) )
            if self._origBlockShape != newBShape and self.inputs["Input"].ready():
                reconfigure = True
            self._origBlockShape = newBShape
            self._blockShape = newBShape

            inputSlot = self.inputs["Input"]
            self.Output.meta.assignFrom(inputSlot.meta)

            if isinstance(self._blockShape, collections.Iterable) and \
               len(self._blockShape) != len(self.Input.meta.shape):
                self.Output.meta.NOTREADY = True
                self.CleanBlocks.meta.NOTREADY = True
                return

            # Estimate ram usage            
            ram_per_pixel = 0
            if self.Output.meta.dtype == object or self.Output.meta.dtype == numpy.object_:
                ram_per_pixel = sys.getsizeof(None)
            elif numpy.issubdtype(self.Output.meta.dtype, numpy.dtype):
                ram_per_pixel = self.Output.meta.dtype().nbytes
            
            tagged_shape = self.Output.meta.getTaggedShape()
            if 'c' in tagged_shape:
                ram_per_pixel *= float(tagged_shape['c'])

            if self.Output.meta.ram_usage_per_requested_pixel is not None:
                ram_per_pixel = max( ram_per_pixel, self.Output.meta.ram_usage_per_requested_pixel )

            self.Output.meta.ram_usage_per_requested_pixel = ram_per_pixel

        shape = self.Output.meta.shape
        if (self._dirtyShape is None or reconfigure) and shape is not None:
            with self._lock:
                self._allocateManagementStructures()
                if not self._lazyAlloc:
                    self._allocateCache()

        self.Output.meta.ideal_blockshape = self._get_full_blockshape(self._origBlockShape)

    def propagateDirty(self, slot, subindex, roi):
        shape = self.Input.meta.shape
        key = roi.toSlice()

        if slot == self.inputs["Input"]:
            start, stop = sliceToRoi(key, shape)

            with self._lock:
                if self._blockState is not None:
                    blockStart = numpy.floor(1.0 * start / self._blockShape)
                    blockStop = numpy.ceil(1.0 * stop / self._blockShape)
                    blockKey = roiToSlice(blockStart,blockStop)
                    if self._fixed:
                        # Remember that this block became dirty while we were fixed 
                        #  so we can notify downstream operators when we become unfixed.
                        self._blockState[blockKey] = OpArrayCache.FIXED_DIRTY
                        self._has_fixed_dirty_blocks = True
                    else:
                        self._blockState[blockKey] = OpArrayCache.DIRTY

            if not self._fixed:
                self.outputs["Output"].setDirty(key)
        if slot == self.inputs["fixAtCurrent"]:
            if self.inputs["fixAtCurrent"].ready():
                self._fixed = self.inputs["fixAtCurrent"].value
                if not self._fixed and self.Output.meta.shape is not None and self._has_fixed_dirty_blocks:
                    # We've become unfixed, so we need to notify downstream 
                    #  operators of every block that became dirty while we were fixed.
                    # Convert all FIXED_DIRTY states into DIRTY states
                    with self._lock:
                        cond = (self._blockState[...] == OpArrayCache.FIXED_DIRTY)
                        self._blockState[...]  = fastWhere(cond, OpArrayCache.DIRTY, self._blockState, numpy.uint8)
                        self._has_fixed_dirty_blocks = False
                    newDirtyBlocks = numpy.transpose(numpy.nonzero(cond))
                    
                    # To avoid lots of setDirty notifications, we simply merge all the dirtyblocks into one single superblock.
                    # This should be the best option in most cases, but could be bad in some cases.
                    # TODO: Optimize this by merging the dirty blocks via connected components or something.
                    cacheShape = numpy.array(self.Output.meta.shape)
                    dirtyStart = cacheShape
                    dirtyStop = [0] * len(cacheShape)
                    for index in newDirtyBlocks:
                        blockStart = index * self._blockShape
                        blockStop = numpy.minimum(blockStart + self._blockShape, cacheShape)
                        
                        dirtyStart = numpy.minimum(dirtyStart, blockStart)
                        dirtyStop = numpy.maximum(dirtyStop, blockStop)

                    if len(newDirtyBlocks > 0):
                        self.Output.setDirty( dirtyStart, dirtyStop )

    def _updatePriority(self, new_access = None):
        if self._last_access_time is None:
            self._last_access_time = new_access or time.time()
        cur_time = time.time()
        delta = cur_time - self._last_access_time + 1e-9

        self._last_access_time = cur_time
        new_prio = 0.5 * self._cache_priority + delta
        self._cache_priority = new_prio

    def execute(self, slot, subindex, roi, result):
        if slot == self.Output:
            return self._executeOutput(slot, subindex, roi, result)
        elif slot == self.CleanBlocks:
            return self._executeCleanBlocks(slot, subindex, roi, result)
        
    def _executeOutput(self, slot, subindex, roi, result):
        t = time.time()
        key = roi.toSlice()

        shape = self.Output.meta.shape
        start, stop = sliceToRoi(key, shape)

        with self._lock:
            ch = self._cacheHits
            ch += 1
            self._cacheHits = ch
    
            self._running += 1
    
            if (self._cache is None or 
                    self._cache.shape != self.Output.meta.shape):
                self._allocateCache()
    
            cacheView = self._cache[:] #prevent freeing of cache during running this function
    
    
            blockStart = (1.0 * start / self._blockShape).floor()
            blockStop = (1.0 * stop / self._blockShape).ceil()
            blockKey = roiToSlice(blockStart,blockStop)
    
            blockSet = self._blockState[blockKey]
    
            # this is a little optimization to shortcut
            # many lines of python code when all data is
            # is already in the cache:
            if numpy.logical_or(blockSet == OpArrayCache.CLEAN, blockSet == OpArrayCache.FIXED_DIRTY).all():
                cache_result = self._cache[roiToSlice(start, stop)]
                self.Output.stype.copy_data(result, cache_result)

                self._running -= 1
                self._updatePriority()
                cacheView = None
                return
    
            inProcessQueries = numpy.unique(numpy.extract( blockSet == OpArrayCache.IN_PROCESS, self._blockQuery[blockKey]))
    
            cond = (blockSet == OpArrayCache.DIRTY)
            tileWeights = fastWhere(cond, 1, 128**3, numpy.uint32)
            trueDirtyIndices = numpy.nonzero(cond)
    
            if has_drtile:
                tileArray = drtile.test_DRTILE(tileWeights, 128**3).swapaxes(0,1)
            else:
                tileStartArray = numpy.array(trueDirtyIndices)
                tileStopArray = 1 + tileStartArray
                tileArray = numpy.concatenate((tileStartArray, tileStopArray), axis=0)
            
            dirtyRois = []
            half = tileArray.shape[0]/2
            dirtyPool = RequestPool()
    
            for i in range(tileArray.shape[1]):
    
                drStart3 = tileArray[:half,i]
                drStop3 = tileArray[half:,i]
                drStart2 = drStart3 + blockStart
                drStop2 = drStop3 + blockStart
                drStart = drStart2*self._blockShape
                drStop = drStop2*self._blockShape
    
                shape = self.Output.meta.shape
                drStop = numpy.minimum(drStop, shape)
                drStart = numpy.minimum(drStart, shape)
    
                key2 = roiToSlice(drStart2,drStop2)
    
                key = roiToSlice(drStart,drStop)
    
                if not self._fixed:
                    dirtyRois.append([drStart,drStop])
    
                    req = self.inputs["Input"][key].writeInto(self._cache[key])    
                    req.uncancellable = True #FIXME
                    
                    dirtyPool.add(req)
    
                    self._blockQuery[key2] = weakref.ref(req)
    
                    #sanity check:
                    if (self._blockState[key2] != OpArrayCache.DIRTY).any():
                        logger.warning( "original condition" + str(cond) )
                        logger.warning( "original tilearray {} {}".format( tileArray, tileArray.shape ) )
                        logger.warning( "original tileWeights {} {}".format( tileWeights, tileWeights.shape ) )
                        logger.warning( "sub condition {}".format( self._blockState[key2] == OpArrayCache.DIRTY ) )
                        logger.warning( "START={}, STOP={}".format( drStart2, drStop2 ) )
                        import h5py
                        with h5py.File("test.h5", "w") as f:
                            f.create_dataset("data",data = tileWeights)
                            logger.warning( "%r \n %r \n %r\n %r\n %r \n%r" % (key2, blockKey,self._blockState[key2], self._blockState[blockKey][trueDirtyIndices],self._blockState[blockKey],tileWeights) )
                        assert False
                    self._blockState[key2] = OpArrayCache.IN_PROCESS
    
            # indicate the inprocessing state, by setting array to 0 (i.e. IN_PROCESS)
            if not self._fixed:
                blockSet[:]  = fastWhere(cond, OpArrayCache.IN_PROCESS, blockSet, numpy.uint8)
            else:
                # Someone asked for some dirty blocks while we were fixed.
                # Mark these blocks to be signaled as dirty when we become unfixed
                blockSet[:]  = fastWhere(cond, OpArrayCache.FIXED_DIRTY, blockSet, numpy.uint8)
                self._has_fixed_dirty_blocks = True

        temp = itertools.count(0)

        #wait for all requests to finish
        something_updated = len( dirtyPool ) > 0
        dirtyPool.wait()
        if something_updated:
            # Signal that something was updated.
            # Note that we don't need to do this for the 'in process' queries (below)  
            #  because they are already in the dirtyPool in some other thread
            self.Output._sig_value_changed()

        # indicate the finished inprocess state (i.e. CLEAN)
        if not self._fixed and temp.next() == 0:
            with self._lock:
                blockSet[:] = fastWhere(cond, OpArrayCache.CLEAN, blockSet, numpy.uint8)
                self._blockQuery[blockKey] = fastWhere(cond, None, self._blockQuery[blockKey], object)

        # Wait for all in-process queries.
        # Can't use RequestPool here because these requests have already started.
        for req in inProcessQueries:
            req = req() # get original req object from weakref
            if req is not None:
                req.wait()

        # finally, store results in result area
        with self._lock:
            if self._cache is not None:
                cache_result = self._cache[roiToSlice(start, stop)]
                self.Output.stype.copy_data(result, cache_result)
            else:
                self.inputs["Input"][roiToSlice(start, stop)].writeInto(result).wait()
            self._running -= 1
            self._updatePriority()
            cacheView = None
        self.logger.debug("read %s took %f sec." % (roi.pprint(), time.time()-t))

    def setInSlot(self, slot, subindex, roi, value):
        assert slot == self.inputs["Input"]
        ch = self._cacheHits
        ch += 1
        self._cacheHits = ch
        start, stop = roi.start, roi.stop
        blockStart = numpy.ceil(1.0 * start / self._blockShape)
        blockStop = numpy.floor(1.0 * stop / self._blockShape)
        blockStop = numpy.where(stop == self.Output.meta.shape, self._dirtyShape, blockStop)
        blockKey = roiToSlice(blockStart,blockStop)

        if (self._blockState[blockKey] != OpArrayCache.CLEAN).any():
            start2 = blockStart * self._blockShape
            stop2 = blockStop * self._blockShape
            stop2 = numpy.minimum(stop2, self.Output.meta.shape)
            key2 = roiToSlice(start2,stop2)
            with self._lock:
                if self._cache is None:
                    self._allocateCache()
                self.Output.stype.copy_data(
                    self._cache[key2],
                    value[roiToSlice(start2-start,stop2-start)]
                )
                self._blockState[blockKey] = self._dirtyState
                self._blockQuery[blockKey] = None

    def _executeCleanBlocks(self, slot, subindex, roi, destination):
        indexCols = numpy.where(self._blockState == OpArrayCache.CLEAN)
        clean_block_starts = numpy.array(indexCols).transpose()
        clean_block_starts *= self._blockShape
            
        inputShape = self.Input.meta.shape
        clean_block_rois = map( partial( getBlockBounds, inputShape, self._blockShape ),
                                clean_block_starts )
        destination[0] = map( partial(map, TinyVector), clean_block_rois )
        return destination<|MERGE_RESOLUTION|>--- conflicted
+++ resolved
@@ -199,20 +199,8 @@
         self._dirtyState = OpArrayCache.CLEAN
     
     def _allocateCache(self):
-<<<<<<< HEAD
-        self._last_access_time = 0
-        self._cache_priority = 0
-        self._running = 0
-
-        if self._cache is None or (self._cache.shape != self.Output.meta.shape):
-            mem = numpy.zeros(self.Output.meta.shape, dtype = self.Output.meta.dtype)
-            self.logger.debug("OpArrayCache: Allocating cache (size: %dbytes)" % mem.nbytes)
-            if self._blockState is None:
-                self._allocateManagementStructures()
-            self._cache = mem
-=======
         with self._cacheLock:
-            self._last_access = None
+            self._last_access_time = 0
             self._cache_priority = 0
             self._running = 0
 
@@ -223,8 +211,6 @@
                 if self._blockState is None:
                     self._allocateManagementStructures()
                 self._cache = mem
-        self._memory_manager.add(self)
->>>>>>> 41f9fc0f
 
     def setupOutputs(self):
         self.CleanBlocks.meta.shape = (1,)
