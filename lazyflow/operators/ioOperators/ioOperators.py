###############################################################################
#   lazyflow: data flow based lazy parallel computation framework
#
#       Copyright (C) 2011-2014, the ilastik developers
#                                <team@ilastik.org>
#
# This program is free software; you can redistribute it and/or
# modify it under the terms of the Lesser GNU General Public License
# as published by the Free Software Foundation; either version 2.1
# of the License, or (at your option) any later version.
#
# This program is distributed in the hope that it will be useful,
# but WITHOUT ANY WARRANTY; without even the implied warranty of
# MERCHANTABILITY or FITNESS FOR A PARTICULAR PURPOSE. See the
# GNU Lesser General Public License for more details.
#
# See the files LICENSE.lgpl2 and LICENSE.lgpl3 for full text of the
# GNU Lesser General Public License version 2.1 and 3 respectively.
# This information is also available on the ilastik web site at:
#		   http://ilastik.org/license/
###############################################################################
#Python
from functools import partial
import os
import math
import logging
import glob
import copy
from itertools import product, chain
from collections import deque, OrderedDict
logger = logging.getLogger(__name__)
traceLogger = logging.getLogger('TRACE.' + __name__)

import psutil
from lazyflow.utility.bigRequestStreamer import BigRequestStreamer
<<<<<<< HEAD
from lazyflow.roi import roiFromShape
from lazyflow.request import RequestPool
=======
from lazyflow.roi import roiFromShape, determine_optimal_request_blockshape, determineBlockShape
from lazyflow.request import Request
>>>>>>> 7e664dfe

#SciPy
import vigra,numpy,h5py

#lazyflow
from lazyflow.graph import OrderedSignal, Operator, OutputSlot, InputSlot
from lazyflow.roi import roiToSlice, getIntersectingBlocks, getBlockBounds

class OpStackLoader(Operator):
    """Imports an image stack.

    Note: This operator does NOT cache the images, so direct access
          via the execute() function is very inefficient, especially
          through the Z-axis. Typically, you'll want to connect this
          operator to a cache whose block size is large in the X-Y
          plane.

    :param globstring: A glob string as defined by the glob module. We
        also support the following special extension to globstring
        syntax: A single string can hold a *list* of globstrings. Each
        separate globstring in the list is separated by two forward
        slashes (//). For, example,

            '/a/b/c.txt///d/e/f.txt//../g/i/h.txt'

        is parsed as

            ['/a/b/c.txt', '/d/e/f.txt', '../g/i/h.txt']

    """
    name = "Image Stack Reader"
    category = "Input"

    inputSlots = [InputSlot("globstring", stype = "string")]
    outputSlots = [OutputSlot("stack")]

    class FileOpenError( Exception ):
        def __init__(self, filename):
            self.filename = filename
            self.msg = "Unable to open file: {}".format(filename)
            super(OpStackLoader.FileOpenError, self).__init__( self.msg )

    def setupOutputs(self):
        self.fileNameList = []
        globStrings = self.globstring.value

        # Parse list into separate globstrings and combine them
        for globString in sorted(globStrings.split("//")):
            self.fileNameList += sorted(glob.glob(globString))

        num_files = len(self.fileNameList)
        if len(self.fileNameList) == 0:
            self.stack.meta.NOTREADY = True
            return
        try:
            self.info = vigra.impex.ImageInfo(self.fileNameList[0])
            self.slices_per_file = vigra.impex.numberImages(self.fileNameList[0])
        except RuntimeError:
            raise OpStackLoader.FileOpenError(self.fileNameList[0])

        slice_shape = self.info.getShape()
        X, Y, C = slice_shape
        if self.slices_per_file == 1:
            # If this is a stack of 2D images, we assume xy slices stacked along z
            Z = num_files
            shape = (Z, Y, X, C)
            axistags = vigra.defaultAxistags('zyxc')
        else:
            # If it's a stack of 3D volumes, we assume xyz blocks stacked along t
            T = num_files
            Z = self.slices_per_file
            shape = (T, Z, Y, X, C)
            axistags = vigra.defaultAxistags('tzyxc')
            
        self.stack.meta.shape = shape
        self.stack.meta.axistags = axistags
        self.stack.meta.dtype = self.info.getDtype()

    def propagateDirty(self, slot, subindex, roi):
        assert slot == self.globstring
        # Any change to the globstring means our entire output is dirty.
        self.stack.setDirty()

    def execute(self, slot, subindex, roi, result):
        if len(self.stack.meta.shape) == 4:
            return self._execute_4d( roi, result )
        elif len(self.stack.meta.shape) == 5:
            return self._execute_5d( roi, result )
        else:
            assert False, "Unexpected output shape: {}".format( self.stack.meta.shape )
        
    def _execute_4d(self, roi, result):
        traceLogger.debug("OpStackLoader: Execute for: " + str(roi))
        # roi is in zyxc order.
        z_start, y_start, x_start, c_start = roi.start
        z_stop, y_stop, x_stop, c_stop = roi.stop

        # Copy each z-slice one at a time.
        for result_z, fileName in enumerate(self.fileNameList[z_start:z_stop]):
            traceLogger.debug( "Reading image: {}".format(fileName) )
            if self.info.getShape() != vigra.impex.ImageInfo(fileName).getShape():
                raise RuntimeError('not all files have the same shape')
            if self.slices_per_file != vigra.impex.numberImages(self.fileNameList[0]):
                raise RuntimeError("Not all files have the same number of slices")

            result[result_z,:,:,:] = vigra.impex.readImage(fileName)[x_start:x_stop,
                                                                     y_start:y_stop,
                                                                     c_start:c_stop].withAxes( *'yxc' )
        return result

    def _execute_5d(self, roi, result):
        # roi is in tzyxc order.
        t_start, z_start, y_start, x_start, c_start = roi.start
        t_stop, z_stop, y_stop, x_stop, c_stop = roi.stop

        # Use *enumerated* range to get global t coords and result t coords
        for result_t, t in enumerate( range( t_start, t_stop ) ):
            file_name = self.fileNameList[t]
            for result_z, z in enumerate( range( z_start, z_stop ) ):
                img = vigra.readImage( file_name, index=z )
                result[result_t, result_z, :, :, :] = img[ x_start:x_stop,
                                                           y_start:y_stop,
                                                           c_start:c_stop ].withAxes( *'yxc' )
        return result
        


class OpStackWriter(Operator):
    name = "Stack File Writer"
    category = "Output"

    Input = InputSlot() # The last two non-singleton axes (except 'c') are the axes of the slices.
                        # Re-order the axes yourself if you want an alternative slicing direction

    FilepathPattern = InputSlot() # A complete filepath including a {slice_index} member and a valid file extension.
    SliceIndexOffset = InputSlot(value=0) # Added to the {slice_index} in the export filename.

    def __init__(self, *args, **kwargs):
        super(OpStackWriter, self).__init__(*args, **kwargs)
        self.progressSignal = OrderedSignal()

    def run_export(self):
        """
        Request the volume in slices (running in parallel), and write each slice to a separate image.
        """
        # Make the directory first if necessary
        export_dir = os.path.split(self.FilepathPattern.value)[0]
        if not os.path.exists(export_dir):
            os.makedirs(export_dir)
        
        # Sliceshape is the same as the input shape, except for the sliced dimension
        tagged_sliceshape = self.Input.meta.getTaggedShape()
        tagged_sliceshape[self._volume_axes[0]] = 1
        slice_shape = (tagged_sliceshape.values())

        # Use a request streamer to automatically request a constant batch of 4 active requests.
        streamer = BigRequestStreamer( self.Input,
                                       roiFromShape( self.Input.meta.shape ),
                                       slice_shape,
                                       batchSize=4 )

        # Write the slices as they come in (possibly out-of-order, but probably not.        
        streamer.resultSignal.subscribe( self._write_slice )
        streamer.progressSignal.subscribe( self.progressSignal )

        logger.debug("Starting Stack Export with slicing shape: {}".format( slice_shape ))
        streamer.execute()

    def setupOutputs(self):
        # If stacking XY images in Z-steps,
        #  then self._volume_axes = 'zxy'
        self._volume_axes = self.get_nonsingleton_axes()
        step_axis = self._volume_axes[0]
        max_slice = self.SliceIndexOffset.value + self.Input.meta.getTaggedShape()[step_axis]
        self._max_slice_digits = int(math.ceil(math.log10(max_slice+1)))

        # Check for errors
        assert len(self._volume_axes) == 3 or len(self._volume_axes) == 4 and 'c' in self._volume_axes[1:], \
            "Exported stacks must have exactly 3 non-singleton dimensions (other than the channel dimension).  "\
            "Your stack dimensions are: {}".format( self.Input.meta.getTaggedShape() )

        # Test to make sure the filepath pattern includes slice index field        
        filepath_pattern = self.FilepathPattern.value
        assert '123456789' in filepath_pattern.format( slice_index=123456789 ), \
            "Output filepath pattern must contain the '{{slice_index}}' field for formatting.\n"\
            "Your format was: {}".format( filepath_pattern )

    # No output slots...
    def execute(self, slot, subindex, roi, result): pass 
    def propagateDirty(self, slot, subindex, roi): pass

    def get_nonsingleton_axes(self):
        return self.get_nonsingleton_axes_for_tagged_shape( self.Input.meta.getTaggedShape() )

    @classmethod
    def get_nonsingleton_axes_for_tagged_shape(self, tagged_shape):
        # Find the non-singleton axes.
        # The first non-singleton axis is the step axis.
        # The last 2 non-channel non-singleton axes will be the axes of the slices.
        tagged_items = tagged_shape.items()
        filtered_items = filter( lambda (k, v): v > 1, tagged_items )
        filtered_axes = zip( *filtered_items )[0]
        return filtered_axes

    def _write_slice(self, roi, slice_data):
        """
        Write the data from the given roi into a slice image.
        """
        step_axis = self._volume_axes[0]
        input_axes = self.Input.meta.getAxisKeys()
        tagged_roi = OrderedDict( zip( input_axes, zip( *roi ) ) )
        # e.g. tagged_roi={ 'x':(0,1), 'y':(3,4), 'z':(10,20) }
        assert tagged_roi[step_axis][1] - tagged_roi[step_axis][0] == 1,\
            "Expected roi to be a single slice."
        slice_index = tagged_roi[step_axis][0] + self.SliceIndexOffset.value
        filepattern = self.FilepathPattern.value

        # If the user didn't provide custom formatting for the slice field,
        #  auto-format to include zero-padding
        if '{slice_index}' in filepattern:
            filepattern = filepattern.format( slice_index='{' + 'slice_index:0{}'.format(self._max_slice_digits) + '}' )        
        formatted_path = filepattern.format( slice_index=slice_index )
        
        squeezed_data = slice_data.squeeze()
        squeezed_data = vigra.taggedView(squeezed_data, vigra.defaultAxistags("".join(self._volume_axes[1:])))
        assert len(squeezed_data.shape) == len(self._volume_axes)-1

        #logger.debug( "Writing slice image for roi: {}".format( roi ) )
        logger.debug("Writing slice: {}".format(formatted_path) )
        vigra.impex.writeImage( squeezed_data, formatted_path )

class OpStackToH5Writer(Operator):
    name = "OpStackToH5Writer"
    category = "IO"

    GlobString = InputSlot(stype='globstring')
    hdf5Group = InputSlot(stype='object')
    hdf5Path  = InputSlot(stype='string')

    # Requesting the output induces the copy from stack to h5 file.
    WriteImage = OutputSlot(stype='bool')

    def __init__(self, *args, **kwargs):
        super(OpStackToH5Writer, self).__init__(*args, **kwargs)
        self.progressSignal = OrderedSignal()
        self.opStackLoader = OpStackLoader(parent=self)
        self.opStackLoader.globstring.connect( self.GlobString )

    def setupOutputs(self):
        self.WriteImage.meta.shape = (1,)
        self.WriteImage.meta.dtype = object

    def propagateDirty(self, slot, subindex, roi):
        # Any change to our inputs means we're dirty
        assert slot == self.GlobString or slot == self.hdf5Group or slot == self.hdf5Path
        self.WriteImage.setDirty(slice(None))

    def execute(self, slot, subindex, roi, result):
        # Copy the data image-by-image
        stackTags = self.opStackLoader.stack.meta.axistags
        zAxis = stackTags.index('z')
        dataShape=self.opStackLoader.stack.meta.shape
        numImages = self.opStackLoader.stack.meta.shape[zAxis]
        axistags = self.opStackLoader.stack.meta.axistags
        dtype = self.opStackLoader.stack.meta.dtype
        if type(dtype) is numpy.dtype:
            # Make sure we're dealing with a type (e.g. numpy.float64),
            #  not a numpy.dtype
            dtype = dtype.type
        
        index_ = axistags.index('c')
        if index_ >= len(dataShape):
            numChannels = 1
        else:
            numChannels = dataShape[ index_]
        
        # Set up our chunk shape: Aim for a cube that's roughly 300k in size
        dtypeBytes = dtype().nbytes
        cubeDim = math.pow( 300000 / (numChannels * dtypeBytes), (1/3.0) )
        cubeDim = int(cubeDim)

        chunkDims = {}
        chunkDims['t'] = 1
        chunkDims['x'] = cubeDim
        chunkDims['y'] = cubeDim
        chunkDims['z'] = cubeDim
        chunkDims['c'] = numChannels

        # h5py guide to chunking says chunks of 300k or less "work best"
        assert chunkDims['x'] * chunkDims['y'] * chunkDims['z'] * numChannels * dtypeBytes  <= 300000
        
        chunkShape = ()
        for i in range( len(dataShape) ):
            axisKey = axistags[i].key
            # Chunk shape can't be larger than the data shape
            chunkShape += ( min( chunkDims[axisKey], dataShape[i] ), )
        
        # Create the dataset
        internalPath = self.hdf5Path.value
        internalPath = internalPath.replace('\\', '/') # Windows fix
        group = self.hdf5Group.value
        if internalPath in group:
            del group[internalPath]
        
        data = group.create_dataset(internalPath,
                                    #compression='gzip',
                                    #compression_opts=4,
                                    shape=dataShape,
                                    dtype=dtype,
                                    chunks=chunkShape)
        # Now copy each image
        self.progressSignal(0)
        
        for z in range(numImages):
            # Ask for an entire z-slice (exactly one whole image from the stack)
            slicing = [slice(None)] * len(stackTags)
            slicing[zAxis] = slice(z, z+1)
            data[tuple(slicing)] = self.opStackLoader.stack[slicing].wait()
            self.progressSignal( z*100 / numImages )

        data.attrs['axistags'] = axistags.toJSON()

        # We're done
        result[...] = True

        self.progressSignal(100)

        return result

class OpH5WriterBigDataset(Operator):
    name = "H5 File Writer BigDataset"
    category = "Output"

    inputSlots = [InputSlot("hdf5File"), # Must be an already-open hdf5File (or group) for writing to
                  InputSlot("hdf5Path", stype = "string"),
                  InputSlot("Image"),
                  InputSlot("CompressionEnabled", value=True)]

    outputSlots = [OutputSlot("WriteImage")]

    loggingName = __name__ + ".OpH5WriterBigDataset"
    logger = logging.getLogger(loggingName)
    traceLogger = logging.getLogger("TRACE." + loggingName)

    def __init__(self, *args, **kwargs):
        super(OpH5WriterBigDataset, self).__init__(*args, **kwargs)
        self.progressSignal = OrderedSignal()
        self.d = None
        self.f = None

    def cleanUp(self):
        super( OpH5WriterBigDataset, self ).cleanUp()
        # Discard the reference to the dataset, to ensure that hdf5 can close the file.
        self.d = None
        self.f = None
        self.progressSignal.clean()

    def setupOutputs(self):
        self.outputs["WriteImage"].meta.shape = (1,)
        self.outputs["WriteImage"].meta.dtype = object

        self.f = self.inputs["hdf5File"].value
        hdf5Path = self.inputs["hdf5Path"].value
        
        # On windows, there may be backslashes.
        hdf5Path = hdf5Path.replace('\\', '/')

        hdf5GroupName, datasetName = os.path.split(hdf5Path)
        if hdf5GroupName == "":
            g = self.f
        else:
            if hdf5GroupName in self.f:
                g = self.f[hdf5GroupName]
            else:
                g = self.f.create_group(hdf5GroupName)

        dataShape=self.Image.meta.shape
<<<<<<< HEAD
        self.logger.info( "Data shape: {}".format(dataShape))

        # set t to 1 in the final chunk shape
        axistags = self.Image.meta.axistags
        dataShapeNoTime = list(dataShape)
        if vigra.AxisInfo.t in axistags:
            dataShapeNoTime[axistags.index('t')] = 1

=======
>>>>>>> 7e664dfe
        dtype = self.Image.meta.dtype
        if type(dtype) is numpy.dtype:
            # Make sure we're dealing with a type (e.g. numpy.float64),
            #  not a numpy.dtype
            dtype = dtype.type
<<<<<<< HEAD
        dtypeBytes = dtype().nbytes

        # aim for a chunk size of 512 Kb
        from lazyflow.roi import determineBlockShape
        self.chunkShape = determineBlockShape( dataShapeNoTime,
                (1<<19) / dtypeBytes )
        self.logger.info( "Chunk shape: {}".format(self.chunkShape))
=======

        # Set up our chunk shape: Aim for a cube that's roughly 300k in size
        dtypeBytes = dtype().nbytes

        tagged_maxshape = self.Image.meta.getTaggedShape()
        if 't' in tagged_maxshape:
            # Assume that chunks should not span multiple t-slices
            tagged_maxshape['t'] = 1
        
        self.chunkShape = determineBlockShape( tagged_maxshape.values(), 300000.0 / dtypeBytes )
>>>>>>> 7e664dfe

        if datasetName in g.keys():
            del g[datasetName]
        kwargs = { 'shape' : dataShape, 'dtype' : dtype,
            'chunks' : self.chunkShape }
        if self.CompressionEnabled.value:
            kwargs['compression'] = 'gzip' # <-- Would be nice to use lzf compression here, but that is h5py-specific.
            kwargs['compression_opts'] = 1 # <-- Optimize for speed, not disk space.
        self.d=g.create_dataset(datasetName, **kwargs)

        if self.Image.meta.drange is not None:
            self.d.attrs['drange'] = self.Image.meta.drange

    def execute(self, slot, subindex, rroi, result):
        self.progressSignal(0)
        
<<<<<<< HEAD
        slicings=self.computeRequestSlicings()
        numSlicings = len(slicings) # used for the progressSignal

        self.logger.debug( "Dividing work into {} pieces".format( len(slicings) ) )

        ncompleted = [0] # work around function closure limitation
        def process_result(cur_slice, req_result):
            if req_result.flags.c_contiguous:
                self.d.write_direct(req_result.view(numpy.ndarray),
                        dest_sel=cur_slice)
            else:
                self.d[cur_slice] = req_result

            # update progress bar
            ncompleted[0] += 1
            self.progressSignal( 100*ncompleted[0]/numSlicings )

        pool = RequestPool()
        for s in slicings:
            self.logger.debug( "Creating request for slicing {}".format(s) )
            r = self.inputs["Image"][s]
            r.notify_finished(partial(process_result, s))
            pool.add(r)

        pool.wait()

        # Save the axistags as a dataset attribute
        self.d.attrs['axistags'] = self.Image.meta.axistags.toJSON()
=======
        # Save the axistags as a dataset attribute
        self.d.attrs['axistags'] = self.Image.meta.axistags.toJSON()

        def handle_block_result(roi, data):
            slicing = roiToSlice(*roi)
            if data.flags.c_contiguous:
                self.d.write_direct(data.view(numpy.ndarray), dest_sel=slicing)
            else:
                self.d[slicing] = data
        requester = BigRequestStreamer( self.Image, roiFromShape( self.Image.meta.shape ) )
        requester.resultSignal.subscribe( handle_block_result )
        requester.progressSignal.subscribe( self.progressSignal )
        requester.execute()            
>>>>>>> 7e664dfe

        # Be paranoid: Flush right now.
        self.f.file.flush()

        # We're finished.
        result[0] = True

        self.progressSignal(100)

    def propagateDirty(self, slot, subindex, roi):
        # The output from this operator isn't generally connected to other operators.
        # If someone is using it that way, we'll assume that the user wants to know that 
        #  the input image has become dirty and may need to be written to disk again.
        self.WriteImage.setDirty(slice(None))

if __name__ == '__main__':
    from lazyflow.graph import Graph
    import h5py
    import sys

    traceLogger.addHandler(logging.StreamHandler(sys.stdout))
    traceLogger.setLevel(logging.DEBUG)
    traceLogger.debug("HELLO")

    f = h5py.File('/tmp/flyem_sample_stack.h5')
    internalPath = 'volume/data'

    # OpStackToH5Writer
    graph = Graph()
    opStackToH5 = OpStackToH5Writer()
    opStackToH5.GlobString.setValue('/tmp/flyem_sample_stack/*.png')
    opStackToH5.hdf5Group.setValue(f)
    opStackToH5.hdf5Path.setValue(internalPath)

    success = opStackToH5.WriteImage.value
    assert success
<|MERGE_RESOLUTION|>--- conflicted
+++ resolved
@@ -33,13 +33,8 @@
 
 import psutil
 from lazyflow.utility.bigRequestStreamer import BigRequestStreamer
-<<<<<<< HEAD
-from lazyflow.roi import roiFromShape
-from lazyflow.request import RequestPool
-=======
 from lazyflow.roi import roiFromShape, determine_optimal_request_blockshape, determineBlockShape
 from lazyflow.request import Request
->>>>>>> 7e664dfe
 
 #SciPy
 import vigra,numpy,h5py
@@ -417,33 +412,14 @@
                 g = self.f.create_group(hdf5GroupName)
 
         dataShape=self.Image.meta.shape
-<<<<<<< HEAD
         self.logger.info( "Data shape: {}".format(dataShape))
 
-        # set t to 1 in the final chunk shape
-        axistags = self.Image.meta.axistags
-        dataShapeNoTime = list(dataShape)
-        if vigra.AxisInfo.t in axistags:
-            dataShapeNoTime[axistags.index('t')] = 1
-
-=======
->>>>>>> 7e664dfe
         dtype = self.Image.meta.dtype
         if type(dtype) is numpy.dtype:
             # Make sure we're dealing with a type (e.g. numpy.float64),
             #  not a numpy.dtype
             dtype = dtype.type
-<<<<<<< HEAD
-        dtypeBytes = dtype().nbytes
-
-        # aim for a chunk size of 512 Kb
-        from lazyflow.roi import determineBlockShape
-        self.chunkShape = determineBlockShape( dataShapeNoTime,
-                (1<<19) / dtypeBytes )
-        self.logger.info( "Chunk shape: {}".format(self.chunkShape))
-=======
-
-        # Set up our chunk shape: Aim for a cube that's roughly 300k in size
+        # Set up our chunk shape: Aim for a cube that's roughly 512k in size
         dtypeBytes = dtype().nbytes
 
         tagged_maxshape = self.Image.meta.getTaggedShape()
@@ -451,8 +427,7 @@
             # Assume that chunks should not span multiple t-slices
             tagged_maxshape['t'] = 1
         
-        self.chunkShape = determineBlockShape( tagged_maxshape.values(), 300000.0 / dtypeBytes )
->>>>>>> 7e664dfe
+        self.chunkShape = determineBlockShape( tagged_maxshape.values(), 512000.0 / dtypeBytes )
 
         if datasetName in g.keys():
             del g[datasetName]
@@ -469,36 +444,6 @@
     def execute(self, slot, subindex, rroi, result):
         self.progressSignal(0)
         
-<<<<<<< HEAD
-        slicings=self.computeRequestSlicings()
-        numSlicings = len(slicings) # used for the progressSignal
-
-        self.logger.debug( "Dividing work into {} pieces".format( len(slicings) ) )
-
-        ncompleted = [0] # work around function closure limitation
-        def process_result(cur_slice, req_result):
-            if req_result.flags.c_contiguous:
-                self.d.write_direct(req_result.view(numpy.ndarray),
-                        dest_sel=cur_slice)
-            else:
-                self.d[cur_slice] = req_result
-
-            # update progress bar
-            ncompleted[0] += 1
-            self.progressSignal( 100*ncompleted[0]/numSlicings )
-
-        pool = RequestPool()
-        for s in slicings:
-            self.logger.debug( "Creating request for slicing {}".format(s) )
-            r = self.inputs["Image"][s]
-            r.notify_finished(partial(process_result, s))
-            pool.add(r)
-
-        pool.wait()
-
-        # Save the axistags as a dataset attribute
-        self.d.attrs['axistags'] = self.Image.meta.axistags.toJSON()
-=======
         # Save the axistags as a dataset attribute
         self.d.attrs['axistags'] = self.Image.meta.axistags.toJSON()
 
@@ -512,7 +457,6 @@
         requester.resultSignal.subscribe( handle_block_result )
         requester.progressSignal.subscribe( self.progressSignal )
         requester.execute()            
->>>>>>> 7e664dfe
 
         # Be paranoid: Flush right now.
         self.f.file.flush()
