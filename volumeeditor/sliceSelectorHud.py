#!/usr/bin/env python
# -*- coding: utf-8 -*-

#    Copyright 2010, 2011 C Sommer, C Straehle, U Koethe, FA Hamprecht. All rights reserved.
#    
#    Redistribution and use in source and binary forms, with or without modification, are
#    permitted provided that the following conditions are met:
#    
#       1. Redistributions of source code must retain the above copyright notice, this list of
#          conditions and the following disclaimer.
#    
#       2. Redistributions in binary form must reproduce the above copyright notice, this list
#          of conditions and the following disclaimer in the documentation and/or other materials
#          provided with the distribution.
#    
#    THIS SOFTWARE IS PROVIDED BY THE ABOVE COPYRIGHT HOLDERS ``AS IS'' AND ANY EXPRESS OR IMPLIED
#    WARRANTIES, INCLUDING, BUT NOT LIMITED TO, THE IMPLIED WARRANTIES OF MERCHANTABILITY AND
#    FITNESS FOR A PARTICULAR PURPOSE ARE DISCLAIMED. IN NO EVENT SHALL THE ABOVE COPYRIGHT HOLDERS OR
#    CONTRIBUTORS BE LIABLE FOR ANY DIRECT, INDIRECT, INCIDENTAL, SPECIAL, EXEMPLARY, OR
#    CONSEQUENTIAL DAMAGES (INCLUDING, BUT NOT LIMITED TO, PROCUREMENT OF SUBSTITUTE GOODS OR
#    SERVICES; LOSS OF USE, DATA, OR PROFITS; OR BUSINESS INTERRUPTION) HOWEVER CAUSED AND ON
#    ANY THEORY OF LIABILITY, WHETHER IN CONTRACT, STRICT LIABILITY, OR TORT (INCLUDING
#    NEGLIGENCE OR OTHERWISE) ARISING IN ANY WAY OUT OF THE USE OF THIS SOFTWARE, EVEN IF
#    ADVISED OF THE POSSIBILITY OF SUCH DAMAGE.
#    
#    The views and conclusions contained in the software and documentation are those of the
#    authors and should not be interpreted as representing official policies, either expressed
#    or implied, of their employers.

from PyQt4.QtCore import pyqtSignal, Qt, QPointF, QSize
<<<<<<< HEAD
from PyQt4.QtGui import QLabel, QPen, QPainter, QPixmap, QColor, QHBoxLayout, QVBoxLayout, \
                        QFont, QPainterPath, QBrush, QPolygonF, QSpinBox, QAbstractSpinBox, \
                        QCheckBox
import sys, random
import numpy, qimage2ndarray
=======
from PyQt4.QtGui import QLabel, QPen, QPainter, QPixmap, QColor, QHBoxLayout, QVBoxLayout, QFont, \
                        QPainterPath, QBrush, QPolygonF, QSpinBox, QAbstractSpinBox, QCheckBox

import sys
>>>>>>> 6835c1a8

class LabelButtons(QLabel):
    clicked = pyqtSignal()
    def __init__(self, backgroundColor, foregroundColor, width, height):
        QLabel.__init__(self)
        
        self.setColors(backgroundColor, foregroundColor)
        self.setPixmapSize(width, height)
        
    def setColors(self, backgroundColor, foregroundColor):
        self.backgroundColor = backgroundColor
        self.foregroundColor = foregroundColor
        
    def setPixmapSize(self, width, height):
        self.pixmapWidth = width
        self.pixmapHeight = height
        
        
    def setUndockIcon(self):
        self.setToolTip("Undock")
        pixmap = QPixmap(250, 250)
        pixmap.fill(self.backgroundColor)
        painter = QPainter()
        painter.begin(pixmap)
        painter.setRenderHint(QPainter.Antialiasing)
        pen = QPen(self.foregroundColor)
        pen.setWidth(30)
        painter.setPen(pen)
        painter.drawLine(70.0, 170.0, 190.0, 60.0)
        painter.drawLine(200.0, 140.0, 200.0, 50.0)
        painter.drawLine(110.0, 50.0, 200.0, 50.0)
        painter.end()
        pixmap = pixmap.scaled(QSize(self.pixmapWidth, self.pixmapHeight),Qt.KeepAspectRatio, Qt.SmoothTransformation)
        self.setPixmap(pixmap)
        
    def setDockIcon(self):
        self.setToolTip("Dock")
        pixmap = QPixmap(250, 250)
        pixmap.fill(self.backgroundColor)
        painter = QPainter()
        painter.begin(pixmap)
        painter.setRenderHint(QPainter.Antialiasing)
        pen = QPen(self.foregroundColor)
        pen.setWidth(30)
        painter.setPen(pen)
        painter.drawLine(70.0, 170.0, 190.0, 60.0)
        painter.drawLine(60.0, 90.0, 60.0, 180.0)
        painter.drawLine(150.0, 180.0, 60.0, 180.0)
        painter.end()
        pixmap = pixmap.scaled(QSize(self.pixmapWidth, self.pixmapHeight),Qt.KeepAspectRatio, Qt.SmoothTransformation)
        self.setPixmap(pixmap)
        
    def setMaximizeIcon(self):
        self.setToolTip("Maximize")
        pixmap = QPixmap(250, 250)
        pixmap.fill(self.backgroundColor)
        painter = QPainter()
        painter.begin(pixmap)
        painter.setRenderHint(QPainter.Antialiasing)
        pen = QPen(self.foregroundColor)
        pen.setWidth(30)
        painter.setPen(pen)
        painter.drawRect(50.0, 50.0, 150.0, 150.0)
        painter.end()
        pixmap = pixmap.scaled(QSize(self.pixmapWidth, self.pixmapHeight),Qt.KeepAspectRatio, Qt.SmoothTransformation)
        self.setPixmap(pixmap)
        
    def setMinimizeIcon(self):
        self.setToolTip("Minimize")
        pixmap = QPixmap(250, 250)
        pixmap.fill(self.backgroundColor)
        painter = QPainter()
        painter.begin(pixmap)
        painter.setRenderHint(QPainter.Antialiasing)
        pen = QPen(self.foregroundColor)
        pen.setWidth(30)
        painter.setPen(pen)
        painter.drawRect(50.0, 50.0, 150.0, 150.0)
        painter.drawLine(50.0, 125.0, 200.0, 125.0)
        painter.drawLine(125.0, 200.0, 125.0, 50.0)
        painter.end()
        pixmap = pixmap.scaled(QSize(self.pixmapWidth, self.pixmapHeight),Qt.KeepAspectRatio, Qt.SmoothTransformation)
        self.setPixmap(pixmap)
        
    def setSpinBoxUpIcon(self):
        self.setToolTip("Up")
        pixmap = QPixmap(250, 250)
        pixmap.fill(self.backgroundColor)
        painter = QPainter()
        painter.begin(pixmap)
        painter.setRenderHint(QPainter.Antialiasing)
        brush = QBrush(self.foregroundColor)
        painter.setBrush(brush)
        pen = QPen(self.foregroundColor)
        painter.setPen(pen)
        points = QPolygonF()
        points.append(QPointF(125.0, 50.0))
        points.append(QPointF(200.0, 180.0))
        points.append(QPointF(125.0, 50.0))
        painter.drawPolygon(points)
        painter.end()
        pixmap = pixmap.scaled(QSize(self.pixmapWidth, self.pixmapHeight),Qt.KeepAspectRatio, Qt.SmoothTransformation)
        self.setPixmap(pixmap)
        
    def setSpinBoxDownIcon(self):
        self.setToolTip("Down")
        pixmap = QPixmap(250, 250)
        pixmap.fill(self.backgroundColor)
        painter = QPainter()
        painter.begin(pixmap)
        painter.setRenderHint(QPainter.Antialiasing)
        brush = QBrush(self.foregroundColor)
        painter.setBrush(brush)
        pen = QPen(self.foregroundColor)
        painter.setPen(pen)
        points = QPolygonF()
        points.append(QPointF(125.0, 200.0))
        points.append(QPointF(200.0, 70.0))
        points.append(QPointF(50.0, 70.0))
        
        
        #points  << QPointF(125.0, 200.0) << QPointF(200.0, 70.0) << QPointF(50.0, 70.0)
        painter.drawPolygon(points)
        painter.end()
        pixmap = pixmap.scaled(QSize(self.pixmapWidth, self.pixmapHeight),Qt.KeepAspectRatio, Qt.SmoothTransformation)
        self.setPixmap(pixmap)
        
    def mouseReleaseEvent(self, event):
        if self.underMouse():
            self.clicked.emit()
            
class SpinBoxImageView(QHBoxLayout):
    valueChanged = pyqtSignal(int)
    def __init__(self, backgroundColor, foregroundColor, value, height, fontSize):
        QHBoxLayout.__init__(self)
        
        self.labelLayout = QVBoxLayout()
        self.upLabel = LabelButtons(backgroundColor, foregroundColor, height/2, height/2)
        self.labelLayout.addWidget(self.upLabel)
        self.upLabel.setSpinBoxUpIcon()
        self.upLabel.clicked.connect(self.on_upLabel)
        
        self.downLabel = LabelButtons(backgroundColor, foregroundColor, height/2, height/2)
        self.labelLayout.addWidget(self.downLabel)
        self.downLabel.setSpinBoxDownIcon()
        self.downLabel.clicked.connect(self.on_downLabel)
        
        self.addLayout(self.labelLayout)

        
        self.spinBox = QSpinBox()
        self.spinBox.valueChanged.connect(self.spinBoxValueChanged)
        self.addWidget(self.spinBox)
        self.spinBox.setToolTip("Spinbox")
        self.spinBox.setButtonSymbols(QAbstractSpinBox.NoButtons)
        self.spinBox.setAlignment(Qt.AlignRight)
        self.spinBox.setMaximum(value)
        self.spinBox.setMaximumHeight(height)
        self.spinBox.setSuffix("/" + str(value))
        font = self.spinBox.font()
        font.setPixelSize(fontSize)
        self.spinBox.setFont(font)
        self.spinBox.setStyleSheet("QSpinBox { color: " + str(foregroundColor.name()) + "; font: bold; background-color: " + str(backgroundColor.name()) + "; border:0;}")
    
    def spinBoxValueChanged(self, value):
        self.valueChanged.emit(value)    
    
    def setValue(self, value):
        self.spinBox.setValue(value)
    
    def setNewValue(self, value):
        self.spinBox.setMaximum(value)
        self.spinBox.setSuffix("/" + str(value))
        
    def on_upLabel(self):
        self.spinBox.setValue(self.spinBox.value() + 1)
        
    def on_downLabel(self):
        self.spinBox.setValue(self.spinBox.value() - 1)
        
            
class imageView2DHud(QHBoxLayout):
#    valueChanged = pyqtSignal(int)
    dockButtonClicked = pyqtSignal()
    maximizeButtonClicked = pyqtSignal()
    def __init__(self, parent=None ):
        QHBoxLayout.__init__(self, parent)
        self.setContentsMargins(0,4,0,0)
        self.setSpacing(0)
        
    def createImageView2DHud(self, axis, value, backgroundColor, foregroundColor):
        width = 20
        height = 20 
        
        self.addSpacing(4)
        self.axisLabel = QLabel()
        self.axisLabel.setAttribute(Qt.WA_TransparentForMouseEvents, True)
        pixmap = QPixmap(250, 250)
        pixmap.fill(backgroundColor)
        painter = QPainter()
        painter.begin(pixmap)
        font = QFont()
        font.setBold(True)
        font.setPixelSize(250-30)
        path = QPainterPath()
        path.addText(QPointF(50, 250-50), font, axis)
        brush = QBrush(foregroundColor)
        painter.setBrush(brush)
        painter.drawPath(path)        
        painter.setFont(font)
        painter.end()
        pixmap = pixmap.scaled(QSize(width,height),Qt.KeepAspectRatio, Qt.SmoothTransformation)
        self.axisLabel.setPixmap(pixmap)  
        self.addWidget(self.axisLabel)
        
        self.sliceSelector = SpinBoxImageView(backgroundColor, foregroundColor, value, height, 12)
#        self.sliceSelector.valueChanged.connect(self.spinBoxChanged)
        self.addSpacing(4)
        self.addLayout(self.sliceSelector)
      
        self.addStretch()
        
        self.dockButton = LabelButtons(backgroundColor, foregroundColor, width, height)
        self.dockButton.clicked.connect(self.on_dockButton)
        self.dockButton.setUndockIcon()
        self.addWidget(self.dockButton)
        
        self.addSpacing(4)
        
        self.maxButton = LabelButtons(backgroundColor, foregroundColor, width, height)
        self.maxButton.clicked.connect(self.on_maxButton)
        self.maxButton.setMaximizeIcon()
        self.addWidget(self.maxButton)
        self.addSpacing(4)
    
#    def spinBoxChanged(self, value):
#        self.valueChanged.emit(value)
        
    def on_dockButton(self):
        self.dockButtonClicked.emit()
    
        
    def on_maxButton(self):
        self.maximizeButtonClicked.emit()
        
            
class QuadStatusBar(QHBoxLayout):
    def __init__(self, parent=None ):
        QHBoxLayout.__init__(self, parent)
        self.setContentsMargins(0,4,0,0)
        self.setSpacing(0)   
        
    def createQuadViewStatusBar(self, xbackgroundColor, xforegroundColor, ybackgroundColor, yforegroundColor, zbackgroundColor, zforegroundColor, graybackgroundColor, grayforegroundColor):             
        
        self.xLabel = QLabel()
        self.xLabel.setAttribute(Qt.WA_TransparentForMouseEvents, True)
        self.addWidget(self.xLabel)
        pixmap = QPixmap(25*10, 25*10)
        pixmap.fill(xbackgroundColor)
        painter = QPainter()
        painter.begin(pixmap)
        pen = QPen(xforegroundColor)
        painter.setPen(pen)
        painter.setRenderHint(QPainter.Antialiasing)
        font = QFont()
        font.setBold(True)
        font.setPixelSize(25*10-30)
        path = QPainterPath()
        path.addText(QPointF(50, 25*10-50), font, "X")
        brush = QBrush(xforegroundColor)
        painter.setBrush(brush)
        painter.drawPath(path)        
        painter.setFont(font)
        painter.end()
        pixmap = pixmap.scaled(QSize(20,20),Qt.KeepAspectRatio, Qt.SmoothTransformation)
        self.xLabel.setPixmap(pixmap)
        self.xSpinBox = QSpinBox()
        self.xSpinBox.setAttribute(Qt.WA_TransparentForMouseEvents, True)
        self.xSpinBox.setEnabled(False)
        self.xSpinBox.setAlignment(Qt.AlignCenter)
        self.xSpinBox.setToolTip("xSpinBox")
        self.xSpinBox.setButtonSymbols(QAbstractSpinBox.NoButtons)
        self.xSpinBox.setMaximumHeight(20)
        self.xSpinBox.setMaximum(9999)
        font = self.xSpinBox.font()
        font.setPixelSize(14)
        self.xSpinBox.setFont(font)
        self.xSpinBox.setStyleSheet("QSpinBox { color: " + str(xforegroundColor.name()) + "; font: bold; background-color: " + str(xbackgroundColor.name()) + "; border:0;}")
        self.addWidget(self.xSpinBox)
        
        self.yLabel = QLabel()
        self.yLabel.setAttribute(Qt.WA_TransparentForMouseEvents, True)
        self.addWidget(self.yLabel)
        pixmap = QPixmap(25*10, 25*10)
        pixmap.fill(ybackgroundColor)
        painter = QPainter()
        painter.begin(pixmap)
        pen = QPen(yforegroundColor)
        painter.setPen(pen)
        painter.setRenderHint(QPainter.Antialiasing)
        font = QFont()
        font.setBold(True)
        font.setPixelSize(25*10-30)
        path = QPainterPath()
        path.addText(QPointF(50, 25*10-50), font, "Y")
        brush = QBrush(yforegroundColor)
        painter.setBrush(brush)
        painter.drawPath(path)        
        painter.setFont(font)
        painter.end()
        pixmap = pixmap.scaled(QSize(20,20),Qt.KeepAspectRatio, Qt.SmoothTransformation)
        self.yLabel.setPixmap(pixmap)
        self.ySpinBox = QSpinBox()
        self.ySpinBox.setAttribute(Qt.WA_TransparentForMouseEvents, True)
        self.ySpinBox.setEnabled(False)
        self.ySpinBox.setAlignment(Qt.AlignCenter)
        self.ySpinBox.setToolTip("ySpinBox")
        self.ySpinBox.setButtonSymbols(QAbstractSpinBox.NoButtons)
        self.ySpinBox.setMaximumHeight(20)
        self.ySpinBox.setMaximum(9999)
        font = self.ySpinBox.font()
        font.setPixelSize(14)
        self.ySpinBox.setFont(font)
        self.ySpinBox.setStyleSheet("QSpinBox { color: " + str(yforegroundColor.name()) + "; font: bold; background-color: " + str(ybackgroundColor.name()) + "; border:0;}")
        self.addWidget(self.ySpinBox)
        
        self.zLabel = QLabel()
        self.zLabel.setAttribute(Qt.WA_TransparentForMouseEvents, True)
        self.addWidget(self.zLabel)
        pixmap = QPixmap(25*10, 25*10)
        pixmap.fill(zbackgroundColor)
        painter = QPainter()
        painter.begin(pixmap)
        pen = QPen(zforegroundColor)
        painter.setPen(pen)
        painter.setRenderHint(QPainter.Antialiasing)
        font = QFont()
        font.setBold(True)
        font.setPixelSize(25*10-30)
        path = QPainterPath()
        path.addText(QPointF(50, 25*10-50), font, "Z")
        brush = QBrush(zforegroundColor)
        painter.setBrush(brush)
        painter.drawPath(path)        
        painter.setFont(font)
        painter.end()
        pixmap = pixmap.scaled(QSize(20,20),Qt.KeepAspectRatio, Qt.SmoothTransformation)
        self.zLabel.setPixmap(pixmap)
        self.zSpinBox = QSpinBox()
        self.zSpinBox.setAttribute(Qt.WA_TransparentForMouseEvents, True)
        self.zSpinBox.setEnabled(False)
        self.zSpinBox.setAlignment(Qt.AlignCenter)
        self.zSpinBox.setToolTip("zSpinBox")
        self.zSpinBox.setButtonSymbols(QAbstractSpinBox.NoButtons)
        self.zSpinBox.setMaximumHeight(20)
        self.zSpinBox.setMaximum(9999)
        font = self.zSpinBox.font()
        font.setPixelSize(14)
        self.zSpinBox.setFont(font)
        self.zSpinBox.setStyleSheet("QSpinBox { color: " + str(zforegroundColor.name()) + "; font: bold; background-color: " + str(zbackgroundColor.name()) + "; border:0;}")
        self.addWidget(self.zSpinBox)
        
        self.addSpacing(4)
        
        self.grayScaleLabel = QLabel()
        self.grayScaleLabel.setAttribute(Qt.WA_TransparentForMouseEvents, True)
        self.addWidget(self.grayScaleLabel)
        pixmap = QPixmap(610, 250)
        pixmap.fill(graybackgroundColor)
        painter = QPainter()
        painter.begin(pixmap)
        pen = QPen(grayforegroundColor)
        painter.setPen(pen)
        painter.setRenderHint(QPainter.Antialiasing)
        font = QFont()
        font.setBold(True)
        font.setPixelSize(25*10-30)
        path = QPainterPath()
        path.addText(QPointF(50, 25*10-50), font, "Gray")
        brush = QBrush(grayforegroundColor)
        painter.setBrush(brush)
        painter.drawPath(path)        
        painter.setFont(font)
        painter.end()
        pixmap = pixmap.scaled(QSize(61,20),Qt.KeepAspectRatio, Qt.SmoothTransformation)
        self.grayScaleLabel.setPixmap(pixmap)
        self.grayScaleSpinBox = QSpinBox()
        self.grayScaleSpinBox.setAttribute(Qt.WA_TransparentForMouseEvents, True)
        self.grayScaleSpinBox.setEnabled(False)
        self.grayScaleSpinBox.setAlignment(Qt.AlignCenter)
        self.grayScaleSpinBox.setToolTip("grayscaleSpinBox")
        self.grayScaleSpinBox.setButtonSymbols(QAbstractSpinBox.NoButtons)
        self.grayScaleSpinBox.setMaximum(255)
        self.grayScaleSpinBox.setMaximumHeight(20)
        self.grayScaleSpinBox.setMaximum(255)
        font = self.grayScaleSpinBox.font()
        font.setPixelSize(14)
        self.grayScaleSpinBox.setFont(font)
        self.grayScaleSpinBox.setStyleSheet("QSpinBox { color: " + str(grayforegroundColor.name()) + "; font: bold; background-color: " + str(graybackgroundColor.name()) + "; border:0;}")
        self.addWidget(self.grayScaleSpinBox)
        
        self.addStretch()
        
        self.positionCheckBox = QCheckBox()
        self.positionCheckBox.setChecked(True)
        self.positionCheckBox.setCheckable(True)
        self.positionCheckBox.setText("Position")
        self.addWidget(self.positionCheckBox)
        
        self.addSpacing(20)
        
        self.channelLabel = QLabel("Channel:")
        self.addWidget(self.channelLabel)
        
        self.channelSpinBox = QSpinBox()
        self.addWidget(self.channelSpinBox)
        self.addSpacing(20)
        
        self.timeLabel = QLabel("Time:")
        self.addWidget(self.timeLabel)
        
        self.timeSpinBox = QSpinBox()
        self.addWidget(self.timeSpinBox)
        
    def setGrayScale(self, gray):
        self.grayScaleSpinBox.setValue(gray)
        
    def setMouseCoords(self, x, y, z):
        self.xSpinBox.setValue(x)
        self.ySpinBox.setValue(y)
        self.zSpinBox.setValue(z)
        
        
if __name__ == "__main__":
    from PyQt4.QtGui import QDialog, QApplication
    #make the program quit on Ctrl+C
    import signal
    signal.signal(signal.SIGINT, signal.SIG_DFL)
    
    app = QApplication(sys.argv)
    widget = QDialog()
    ex1 = imageView2DHud()
    ex1.createImageView2DHud("X", 12, QColor("red"), QColor("white"))
    widget.setLayout(ex1)
    widget.show()
    widget.raise_()
    app.exec_()<|MERGE_RESOLUTION|>--- conflicted
+++ resolved
@@ -28,18 +28,13 @@
 #    or implied, of their employers.
 
 from PyQt4.QtCore import pyqtSignal, Qt, QPointF, QSize
-<<<<<<< HEAD
+
 from PyQt4.QtGui import QLabel, QPen, QPainter, QPixmap, QColor, QHBoxLayout, QVBoxLayout, \
                         QFont, QPainterPath, QBrush, QPolygonF, QSpinBox, QAbstractSpinBox, \
                         QCheckBox
 import sys, random
 import numpy, qimage2ndarray
-=======
-from PyQt4.QtGui import QLabel, QPen, QPainter, QPixmap, QColor, QHBoxLayout, QVBoxLayout, QFont, \
-                        QPainterPath, QBrush, QPolygonF, QSpinBox, QAbstractSpinBox, QCheckBox
-
-import sys
->>>>>>> 6835c1a8
+
 
 class LabelButtons(QLabel):
     clicked = pyqtSignal()
