--- conflicted
+++ resolved
@@ -36,18 +36,10 @@
 #*******************************************************************************
 
 class PositionModel(QObject):
-<<<<<<< HEAD
     timeChanged            = pyqtSignal(int)
     channelChanged         = pyqtSignal(int)
     cursorPositionChanged  = pyqtSignal(object)
     slicingPositionChanged = pyqtSignal(object)
-    viewActive             = pyqtSignal(int)
-=======
-    timeChanged            = pyqtSignal(int, int)
-    channelChanged         = pyqtSignal(int, int)
-    cursorPositionChanged  = pyqtSignal(object, object)
-    slicingPositionChanged = pyqtSignal(object, object)
->>>>>>> bcff1fa8
     
     def __init__(self, shape5D, parent=None):
         QObject.__init__(self, parent)
